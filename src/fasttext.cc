/**
 * Copyright (c) 2016-present, Facebook, Inc.
 * All rights reserved.
 *
 * This source code is licensed under the BSD-style license found in the
 * LICENSE file in the root directory of this source tree. An additional grant
 * of patent rights can be found in the PATENTS file in the same directory.
 */

#include "matrix.h"
#include "vector.h"
#include "dictionary.h"
#include "model.h"
#include "utils.h"
#include "real.h"
#include "args.h"
#include <iostream>
#include <iomanip>
#include <thread>
#include <time.h>
#include <string>
#include <math.h>
#include <vector>
#include <atomic>
#include <algorithm>
#include <fenv.h>

Args args;

namespace info {
  time_t startTime;
  time_t nowTime;
  clock_t start;
  std::atomic<int64_t> allWords(0);
  std::atomic<int64_t> allN(0);
  double allLoss(0.0);
}

void saveVectors(Dictionary& dict, Matrix& input, Matrix& output) {
  int32_t N = dict.nwords();
  std::ofstream ofs(args.output + ".vec");
  if (ofs.is_open()) {
    ofs << N << ' ' << args.dim << std::endl;
    for (int32_t i = 0; i < N; i++) {
      ofs << dict.getWord(i) << ' ';
      Vector vec(args.dim);
      vec.zero();
      const std::vector<int32_t>& ngrams = dict.getNgrams(i);
      for (auto it = ngrams.begin(); it != ngrams.end(); ++it) {
        vec.addRow(input, *it);
      }
      vec.mul(1.0 / ngrams.size());
      vec.writeToStream(ofs);
      ofs << std::endl;
    }
    ofs.close();
  } else {
    std::cout << "Error opening file for saving vectors." << std::endl;
  }
}

void printVectors(Dictionary& dict, Matrix& input, Matrix& output) {
  std::string ws;
  while (std::cin >> ws) {
    std::cout << ws << " ";
    Vector vec(args.dim);
    vec.zero();
    const std::vector<int32_t> ngrams = dict.getNgrams(ws);
    for (auto it = ngrams.begin(); it != ngrams.end(); ++it) {
      vec.addRow(input, *it);
    }
    vec.mul(1.0 / ngrams.size());
    vec.writeToStream(std::cout);
    std::cout << std::endl;
  }
}

void saveModel(Dictionary& dict, Matrix& input, Matrix& output) {
  std::ofstream ofs(args.output + ".bin");
  args.save(ofs);
  dict.save(ofs);
  input.save(ofs);
  output.save(ofs);
  ofs.close();
}

void loadModel(std::string filename, Dictionary& dict,
               Matrix& input, Matrix& output) {
  std::ifstream ifs(filename);
  if (!ifs.is_open()) {
    std::cerr << "Model file cannot be opened for loading!" << std::endl;
    exit(EXIT_FAILURE);
  }
  args.load(ifs);
  dict.load(ifs);
  input.load(ifs);
  output.load(ifs);
  ifs.close();
}

void printInfo(Model& model, int64_t numTokens) {
  real progress = real(info::allWords) / (args.epoch * numTokens);
  real avLoss = info::allLoss / info::allN;
  float time = float(clock() - info::start) / CLOCKS_PER_SEC;
  float wst = float(info::allWords) / time;
  int eta = int(time / progress * (1 - progress) / args.thread);
  int etah = eta / 3600;
  int etam = (eta - etah * 3600) / 60;

  std::cout << std::fixed;
  std::cout << "\rProgress: " << std::setprecision(1) << 100 * progress << "%";
  std::cout << "  words/sec/thread: " << std::setprecision(0) << wst;
  std::cout << "  lr: " << std::setprecision(6) << model.getLearningRate();
  std::cout << "  loss: " << std::setprecision(6) << avLoss;
  std::cout << "  eta: " << etah << "h" << etam << "m  ";
  std::cout << std::flush;
}

void supervised(Model& model,
                const std::vector<int32_t>& line,
                const std::vector<int32_t>& labels,
                double& loss, int32_t& N) {
    if (labels.size() == 0 || line.size() == 0) return;
    std::uniform_int_distribution<> uniform(0, labels.size() - 1);
    int32_t i = uniform(model.rng);
    model.update(line, labels[i], loss, N);
}

void cbow(Dictionary& dict, Model& model,
          const std::vector<int32_t>& line,
          double& loss, int32_t& N) {
  int32_t n = line.size();
  std::vector<int32_t> bow;
  std::uniform_int_distribution<> uniform(1, args.ws);
  for (int32_t w = 0; w < n; w++) {
    int32_t wb = uniform(model.rng);
    bow.clear();
    for (int32_t c = -wb; c <= wb; c++) {
      if (c != 0 && w + c >= 0 && w + c < n) {
        const std::vector<int32_t>& ngrams = dict.getNgrams(line[w + c]);
        for (auto it = ngrams.cbegin(); it != ngrams.cend(); ++it) {
          bow.push_back(*it);
        }
      }
    }
    model.update(bow, line[w], loss, N);
  }
}

void skipGram(Dictionary& dict, Model& model,
              const std::vector<int32_t>& line,
              double& loss, int32_t& N) {
  int32_t n = line.size();
  std::uniform_int_distribution<> uniform(1, args.ws);
  for (int32_t w = 0; w < n; w++) {
    int32_t wb = uniform(model.rng);
    const std::vector<int32_t>& ngrams = dict.getNgrams(line[w]);
    for (int32_t c = -wb; c <= wb; c++) {
      if (c != 0 && w + c >= 0 && w + c < n) {
        int32_t target = line[w + c];
        model.update(ngrams, target, loss, N);
      }
    }
  }
}

void test(Dictionary& dict, Model& model, std::string filename) {
  int32_t nexamples = 0;
  double precision = 0.0;
  std::vector<int32_t> line, labels;
  std::ifstream ifs(filename);
  if (!ifs.is_open()) {
    std::cerr << "Test file cannot be opened!" << std::endl;
    exit(EXIT_FAILURE);
  }
  while (ifs.peek() != EOF) {
    dict.getLine(ifs, line, labels, model.rng);
    dict.addNgrams(line, args.wordNgrams);
    if (labels.size() > 0 && line.size() > 0) {
      int32_t i = model.predict(line);
      if (std::find(labels.begin(), labels.end(), i) != labels.end()) {
        precision += 1.0;
      }
      nexamples++;
    }
  }
  ifs.close();
  std::cout << std::setprecision(3);
  std::cout << "P@1: " << precision / nexamples << std::endl;
  std::cout << "Number of examples: " << nexamples << std::endl;
}

void predict(Dictionary& dict, Model& model, std::string filename) {
  int32_t nexamples = 0;
  double precision = 0.0;
  std::vector<int32_t> line, labels;
  std::ifstream ifs(filename);
  if (!ifs.is_open()) {
    std::cerr << "Test file cannot be opened!" << std::endl;
    exit(EXIT_FAILURE);
  }
  while (ifs.peek() != EOF) {
    dict.getLine(ifs, line, labels, model.rng);
    dict.addNgrams(line, args.wordNgrams);
    if (line.size() > 0) {
      int32_t i = model.predict(line);
      std::cout << dict.getLabel(i) << std::endl;
    } else {
      std::cout << "n/a" << std::endl;
    }
  }
  ifs.close();
}

void trainThread(Dictionary& dict, Matrix& input, Matrix& output,
                 int32_t threadId) {
  std::ifstream ifs(args.input);
  utils::seek(ifs, threadId * utils::size(ifs) / args.thread);

  Model model(input, output, args.dim, args.lr, threadId);
  if (args.model == model_name::sup) {
    model.setLabelFreq(dict.getLabelFreq());
  } else {
    model.setLabelFreq(dict.getWordFreq());
  }

  const int64_t ntokens = dict.ntokens();
  int64_t tokenCount = 0;
  double loss = 0.0;
  int32_t N = 0;
  std::vector<int32_t> line, labels;

  while (info::allWords < args.epoch * ntokens) {
    tokenCount += dict.getLine(ifs, line, labels, model.rng);
    if (args.model == model_name::sup) {
      dict.addNgrams(line, args.wordNgrams);
      supervised(model, line, labels, loss, N);
    } else if (args.model == model_name::cbow) {
      cbow(dict, model, line, loss, N);
    } else if (args.model == model_name::sg) {
      skipGram(dict, model, line, loss, N);
    }

    if (tokenCount > 10000) {
      info::allWords += tokenCount;
      info::allLoss += loss;
      info::allN += N;
      tokenCount = 0;
      loss = 0.0;
      N = 0;
      real progress = real(info::allWords) / (args.epoch * ntokens);
      model.setLearningRate(args.lr * (1.0 - progress));
      if (threadId == 0) printInfo(model, ntokens);
    }
  }
  if (threadId == 0) {
    printInfo(model, ntokens);
    std::cout << std::endl;
  }
  /*if (args.model == model_name::sup && threadId == 0) {
    test(dict, model, args.test);
    }*/
  ifs.close();
}

void printUsage() {
  std::cout
    << "usage: fasttext <command> <args>\n\n"
    << "The commands supported by fasttext are:\n\n"
    << "  supervised       train a supervised classifier\n"
    << "  test             evaluate a supervised classifier\n"
    << "  predict          predict most likely label\n"
    << "  skipgram         train a skipgram model\n"
    << "  cbow             train a cbow model\n"
    << "  print-vectors    print vectors given a trained model\n"
    << std::endl;
}

void printTestUsage() {
  std::cout
    << "usage: fasttext test <model> <test-data>\n\n"
    << "  <model>      model filename\n"
    << "  <test-data>  test data filename\n"
    << std::endl;
}

void printPredictUsage() {
  std::cout
    << "usage: fasttext predict <model> <test-data>\n\n"
    << "  <model>      model filename\n"
    << "  <test-data>  test data filename\n"
    << std::endl;
}

void printPrintVectorsUsage() {
  std::cout
    << "usage: fasttext print-vectors <model>\n\n"
    << "  <model>      model filename\n"
    << std::endl;
}

void test(int argc, char** argv) {
  if (argc != 4) {
    printTestUsage();
    exit(EXIT_FAILURE);
  }
  Dictionary dict;
  Matrix input, output;
  loadModel(std::string(argv[2]), dict, input, output);
  Model model(input, output, args.dim, args.lr, 1);
  model.setLabelFreq(dict.getLabelFreq());
  test(dict, model, std::string(argv[3]));
  exit(0);
}

void predict(int argc, char** argv) {
  if (argc != 4) {
    printPredictUsage();
    exit(EXIT_FAILURE);
  }
  Dictionary dict;
  Matrix input, output;
  loadModel(std::string(argv[2]), dict, input, output);
  Model model(input, output, args.dim, args.lr, 1);
  model.setLabelFreq(dict.getLabelFreq());
  predict(dict, model, std::string(argv[3]));
  exit(0);
}

void printVectors(int argc, char** argv) {
  if (argc != 3) {
    printPrintVectorsUsage();
    exit(EXIT_FAILURE);
  }
  Dictionary dict;
  Matrix input, output;
  loadModel(std::string(argv[2]), dict, input, output);
  printVectors(dict, input, output);
  exit(0);
}

void train(int argc, char** argv) {
  args.parseArgs(argc, argv);

  Dictionary dict;
<<<<<<< HEAD
  dict.readFromFile(args.input);
  Matrix input(dict.nwords() + args.bucket, args.dim);
=======
  std::ifstream ifs(args.input);
  if (!ifs.is_open()) {
    std::cerr << "Input file cannot be opened!" << std::endl;
    exit(EXIT_FAILURE);
  }
  dict.readFromFile(ifs);
  ifs.close();

  Matrix input(dict.getNumWords() + args.bucket, args.dim);
>>>>>>> 1d08471e
  Matrix output;
  if (args.model == model_name::sup) {
    output = Matrix(dict.nlabels(), args.dim);
  } else {
    output = Matrix(dict.nwords(), args.dim);
  }
  input.uniform(1.0 / args.dim);
  output.zero();

  info::start = clock();
  time(&info::startTime);
  std::vector<std::thread> threads;
  for (int32_t i = 0; i < args.thread; i++) {
    threads.push_back(std::thread(&trainThread, std::ref(dict),
                                  std::ref(input), std::ref(output), i));
  }
  for (auto it = threads.begin(); it != threads.end(); ++it) {
    it->join();
  }
  time(&info::nowTime);
  double trainTime = difftime(info::nowTime, info::startTime);
  std::cout << "training took: " << trainTime << " sec" << std::endl;

  if (args.output.size() != 0) {
    saveModel(dict, input, output);
    saveVectors(dict, input, output);
  }
}

int main(int argc, char** argv) {
  std::locale::global(std::locale(""));
  utils::initTables();
  if (argc < 2) {
    printUsage();
    exit(EXIT_FAILURE);
  }
  std::string command(argv[1]);
  if (command == "skipgram" || command == "cbow" || command == "supervised") {
    train(argc, argv);
  } else if (command == "test") {
    test(argc, argv);
  } else if (command == "print-vectors") {
    printVectors(argc, argv);
  } else if (command == "predict") {
    predict(argc, argv);
  } else {
    printUsage();
    exit(EXIT_FAILURE);
  }
  utils::freeTables();
  return 0;
}<|MERGE_RESOLUTION|>--- conflicted
+++ resolved
@@ -343,10 +343,6 @@
   args.parseArgs(argc, argv);
 
   Dictionary dict;
-<<<<<<< HEAD
-  dict.readFromFile(args.input);
-  Matrix input(dict.nwords() + args.bucket, args.dim);
-=======
   std::ifstream ifs(args.input);
   if (!ifs.is_open()) {
     std::cerr << "Input file cannot be opened!" << std::endl;
@@ -355,8 +351,7 @@
   dict.readFromFile(ifs);
   ifs.close();
 
-  Matrix input(dict.getNumWords() + args.bucket, args.dim);
->>>>>>> 1d08471e
+  Matrix input(dict.nwords() + args.bucket, args.dim);
   Matrix output;
   if (args.model == model_name::sup) {
     output = Matrix(dict.nlabels(), args.dim);
